# Licensed under a 3-clause BSD style license - see LICENSE.rst

import os
import pytest
import numpy as np
import astropy.units as u
from astropy.tests.helper import remote_data
import synphot
from ..dust import *


def test_phase_HalleyMarcus():
    assert np.isclose(phase_HalleyMarcus(0 * u.deg), 1.0)
    assert np.isclose(phase_HalleyMarcus(15 * u.deg), 5.8720e-01)
    assert np.isclose(phase_HalleyMarcus(14.5 * u.deg), 0.5959274462322928)


class TestAfrho:
    def test_init(self):
        afrho = Afrho(1000 * u.cm)
        assert afrho.value == 1000
        assert afrho.unit == u.cm

    def test_scaler_ops(self):
        afrho = Afrho(1000 * u.cm)
        afrho = afrho / 2
        assert afrho == 500 * u.cm

    def test_quantity_ops(self):
        afrho = Afrho(1000 * u.cm)
        v = afrho * 2 * u.cm
        assert v == 2000 * u.cm**2
        assert not isinstance(v, Afrho)

    def test_from_fluxd(self):
        """HST/WFC3 photometry of C/2013 A1 (Siding Spring) (Li et al. 2014).

        Li et al. (2013) quotes the Sun in F606W as 1730 W/m2/um, but
        confirmed with J.-Y. Li that 1707 W/m2/um is a better value

        Li et al. (2014) quotes 1660 cm, which is 1680 cm (3
        significant figures) after solar flux density
        revision.

        """
        fluxd = 4.68e-15 * u.W / u.m**2 / u.um
        aper = 5000 * u.km
        eph = {'rh': 4.582 * u.au, 'delta': 4.042 * u.au}
        S = 1707 * u.W / u.m**2 / u.um
        afrho = Afrho.from_fluxd(None, fluxd, aper, eph, S=S)
        assert np.isclose(afrho.cm, 1680, atol=4)
<<<<<<< HEAD
=======

    def test_from_flam_with_synphot(self):
        wave = 0.55 * u.um
        fluxd = 6.764172537310662e-14 * u.W / u.m**2 / u.um
        aper = 1 * u.arcsec
        eph = dict(rh=1.5 * u.au, delta=1.0 * u.au)
        afrho = Afrho.from_fluxd(wave, fluxd, aper, eph)
        assert np.isclose(afrho.cm, 1000)
>>>>>>> 3eefb0bd

    def test_from_fnu(self):
        fluxd = 6.161081515869728 * u.mJy
        nu = 2.998e14 / 11.7 * u.Hz
        aper = 1 * u.arcsec
        eph = dict(rh=1.5 * u.au, delta=1.0 * u.au)
        S = 1.711e14 * u.Jy
        afrho = Afrho.from_fluxd(nu, fluxd, aper, eph, S=S)
        assert np.isclose(afrho.cm, 1000.0)

<<<<<<< HEAD
=======
<<<<<<< HEAD
=======
>>>>>>> 3eefb0bd
    def test_from_filt(self):
        """HST/WFC3 photometry of C/2013 A1 (Siding Spring) (Li et al. 2014).

        Li et al. quotes 1660 cm, but we have revised it to 1683 (see
        test_from_fluxd).

        Throughput file for this test:
        ftp://ftp.stsci.edu/cdbs/comp/wfc3/wfc3_uvis_f606w_004_syn.fits

        """

        fluxd = 4.68e-15 * u.W / u.m**2 / u.um
        aper = 5000 * u.km
        eph = {'rh': 4.582 * u.au, 'delta': 4.042 * u.au}
        fn = os.path.join(os.path.dirname(__file__), 'data',
                          'wfc3_uvis_f606w_004_syn.fits')
        bandpass = synphot.SpectralElement.from_file(fn)
        afrho = Afrho.from_filt(bandpass, fluxd, aper, eph)
        assert np.isclose(afrho.cm, 1680, atol=4)

    @pytest.mark.parametrize('filename, mag, unit, rho, afrho0, eph, unc', (
        ('wfc3_uvis_f606w_004_syn.fits', 16.98, 'vegamag', '5000 km', 1680,
         {'rh': 4.582 * u.au, 'delta': 4.042 * u.au}, 0.05),
        ('wfc3_uvis_f438w_004_syn.fits', 17.91, 'vegamag', '5000 km', 1550,
         {'rh': 4.582 * u.au, 'delta': 4.042 * u.au}, 0.05),
        ('cousins_i_004_syn.fits', 8.49 - 0.53, 'vegamag', '10000 km', 3188,
         {'rh': 1.45 * u.au, 'delta': 0.49 * u.au}, 0.06),
        ('sdss-r.fits', 11.97, 'ABmag', '19.2 arcsec', 34.9,
         {'rh': 1.098 * u.au, 'delta': 0.164 * u.au}, 0.03),
        ('sdss-r.fits', 12.23, 'STmag', '19.2 arcsec', 34.9,
         {'rh': 1.098 * u.au, 'delta': 0.164 * u.au}, 0.03),
    ))
<<<<<<< HEAD
    def test_from_mag(self, filename, mag, unit, rho, afrho0, eph, unc):
=======
    def test_from_mag_bandpass(self, filename, mag, unit, rho, afrho0, eph, unc):
>>>>>>> 3eefb0bd
        """Magnitude to afrho conversions.

        HST/WFC3 photometry of C/2013 A1 (Siding Spring) (Li et
        al. 2014).  Uncertainty is 5%.

        Woodward et al. photometry of C/2007 N3 (Lulin) in I-band.
        Their magnitude has been modifιed from 8.49 to 7.97 according
        to their phase correction (0.03 mag/deg, phase angle 17.77
        deg).  Uncertainty is 0.06 mag.

        Li et al. (2017) photometry of 252P/LINEAR in r'.  They use
        ABmag.  An additional test is performed with this observation
        after converting ABmag to STmag::

            synphot.units.convert_flux(6182, 11.97 * u.ABmag, u.STmag)

        Throughput files for this test:

            ftp://ftp.stsci.edu/cdbs/comp/wfc3/wfc3_uvis_f606w_004_syn.fits
            ftp://ftp.stsci.edu/cdbs/comp/wfc3/wfc3_uvis_f438w_004_syn.fits
            ftp://ftp.stsci.edu/cdbs/comp/nonhst/cousins_i_004_syn.fits
            https://www.sdss.org/wp-content/uploads/2017/04/filter_curves.fits

        The latter file is split into the r' portion::

            from astropy.io import fits
            from astropy.table import table
            with fits.open('filter_curves.fits') as hdu:
                tab = Table(hdu['R'].data)
                tab['respt'].name = 'throughput'
                del tab['resbig'], tab['resnoa'], tab['xatm']
                tab.write('sdss-r.fits')

        """
        rho = u.Quantity(rho)
        fn = os.path.join(os.path.dirname(__file__), 'data', filename)
        bandpass = synphot.SpectralElement.from_file(fn)
<<<<<<< HEAD
        afrho = Afrho.from_mag(bandpass, mag, unit, rho, eph)
        assert np.isclose(afrho.cm, afrho0, rtol=unc)

=======
        afrho = Afrho.from_mag(mag, unit, rho, eph, bandpass=bandpass)
        assert np.isclose(afrho.cm, afrho0, rtol=unc)

<<<<<<< HEAD
>>>>>>> Revise dust tests.
=======
    def test_from_mag_m_sun(self):
        """Verify Li et al. (2017) Afρ of 252P/LINEAR."""
        eph = {'rh': 1.098 * u.au, 'delta': 0.164 * u.au}
        afrho = Afrho.from_mag(11.97, 'ignored', 19.2 * u.arcsec, eph,
                               m_sun=-26.93)
        assert np.isclose(afrho.cm, 34.9, rtol=0.005)

>>>>>>> Allow arbitrary solar apparent magnitude from user.
>>>>>>> 3eefb0bd
    def test_fluxd(self):
        afrho = Afrho(1000, 'cm')
        aper = 1 * u.arcsec
        eph = dict(rh=1.5 * u.au, delta=1.0 * u.au)
        S = 1869 * u.W / u.m**2 / u.um
        fluxd = afrho.fluxd(None, aper, eph, S=S)
        assert fluxd.unit.is_equivalent(S.unit)
        assert np.isclose(fluxd.value, 6.730018324465526e-14)

    def test_fluxd_with_wave(self):
        afrho = Afrho(1000, 'cm')
        wave = 1 * u.um
        aper = 1 * u.arcsec
        eph = dict(rh=1.5 * u.au, delta=1.0 * u.au)
        unit = u.W / u.m**2 / u.um
        fluxd = afrho.fluxd(wave, aper, eph, unit=unit)
        assert np.isclose(fluxd.value, 2.6930875895493665e-14)

    def test_fluxd_with_freq(self):
        afrho = Afrho(1000, 'cm')
        freq = 299792.458 * u.GHz
        aper = 1 * u.arcsec
        eph = dict(rh=1.5 * u.au, delta=1.0 * u.au)
        unit = u.W / u.m**2 / u.um
        fluxd = afrho.fluxd(freq, aper, eph, unit=unit)
        assert np.isclose(fluxd.value, 2.6930875895493665e-14)

    @pytest.mark.parametrize('filename, mag0, unit, rho, afrho, eph, unc', (
        ('wfc3_uvis_f606w_004_syn.fits', 16.98, 'vegamag', '5000 km', 1680,
         {'rh': 4.582 * u.au, 'delta': 4.042 * u.au}, 0.05),
        ('wfc3_uvis_f438w_004_syn.fits', 17.91, 'vegamag', '5000 km', 1550,
         {'rh': 4.582 * u.au, 'delta': 4.042 * u.au}, 0.05),
        ('cousins_i_004_syn.fits', 8.49 - 0.53, 'vegamag', '10000 km', 3188,
         {'rh': 1.45 * u.au, 'delta': 0.49 * u.au}, 0.06),
        ('sdss-r.fits', 11.97, 'ABmag', '19.2 arcsec', 34.9,
         {'rh': 1.098 * u.au, 'delta': 0.164 * u.au}, 0.03),
        ('sdss-r.fits', 12.23, 'STmag', '19.2 arcsec', 34.9,
         {'rh': 1.098 * u.au, 'delta': 0.164 * u.au}, 0.03),
    ))
    def test_mag_bandpass(self, filename, mag0, unit, rho, afrho, eph, unc):
        """Inverse of test_from_mag_bandpass."""
        rho = u.Quantity(rho)
        fn = os.path.join(os.path.dirname(__file__), 'data', filename)
        bandpass = synphot.SpectralElement.from_file(fn)
        mag = Afrho(afrho * u.cm).mag(unit, rho, eph, bandpass=bandpass)
        assert np.isclose(mag, mag0, rtol=unc)

    def test_mag_m_sun(self):
        """Inverse of test_from_mag_m_sun."""
        eph = {'rh': 1.098 * u.au, 'delta': 0.164 * u.au}
        mag = Afrho(34.9 * u.cm).mag('ignored', 19.2 * u.arcsec, eph,
                                     m_sun=-26.93)
        assert np.isclose(mag, 11.97, rtol=0.0005)

    def test_to_phase(self):
        afrho = Afrho(10 * u.cm).to_phase(15 * u.deg, 0 * u.deg)
        assert np.isclose(afrho.cm, 5.8720)


class TestEfrho:
    def test_init(self):
        efrho = Efrho(1000 * u.cm)
        assert efrho.value == 1000
        assert efrho.unit == u.cm

    def test_scaler_ops(self):
        efrho = Efrho(1000 * u.cm)
        efrho = efrho / 2
        assert efrho == 500 * u.cm

    def test_quantity_ops(self):
        efrho = Efrho(1000 * u.cm)
        v = efrho * 2 * u.cm
        assert v == 2000 * u.cm**2
        assert not isinstance(v, Efrho)

    def test_from_flam(self):
        fluxd = 3.824064455850402e-15 * u.W / u.m**2 / u.um
        wave = 10 * u.um
        aper = 1 * u.arcsec
        eph = dict(rh=1.5 * u.au, delta=1.0 * u.au)
        efrho = Efrho.from_fluxd(wave, fluxd, aper, eph)
        assert np.isclose(efrho.cm, 1000)

    def test_from_fnu(self):
        fluxd = 6.0961896974549115 * u.mJy
        nu = 2.998e14 / 11.7 * u.Hz
        aper = 1 * u.arcsec
        eph = dict(rh=1.5 * u.au, delta=1.0 * u.au)
        S = 1.711e14 * u.Jy
        efrho = Efrho.from_fluxd(nu, fluxd, aper, eph)
        assert np.isclose(efrho.cm, 33.0)

    def test_fluxd(self):
        efrho = Efrho(260.76955995377915, 'cm')
        wave = 5 * u.um
        aper = 1 * u.arcsec
        eph = dict(rh=1.5 * u.au, delta=1.0 * u.au)
        fluxd = efrho.fluxd(wave, aper, eph)
        assert np.isclose(fluxd.value, 1e-16)

    def test_fluxd_unit(self):
        efrho = Efrho(100, 'cm')
        wave = 5 * u.um
        aper = 1 * u.arcsec
        eph = dict(rh=1.5 * u.au, delta=1.0 * u.au)
        Tscale = 1.1
        fluxd = efrho.fluxd(wave, aper, eph, Tscale=Tscale, unit='mJy')
        assert np.isclose(fluxd.value, 0.3197891693353106)

    def test_from_mag_bandpass_fluxd0_error(self):
        with pytest.raises(ValueError):
            Efrho.from_mag(5, 'vegamag', 1 * u.arcsec,
                           dict(rh=1.5 * u.au, delta=1.0 * u.au))

    def test_from_mag_unit_error(self):
        with pytest.raises(ValueError):
            Efrho.from_mag(5, 'asdf', 1 * u.arcsec,
                           dict(rh=1.5 * u.au, delta=1.0 * u.au))

    @pytest.mark.parametrize('unit, efrho0', (
        ('vegamag', 616.1),
        ('abmag', 78750),  # compare with test_from_mag_fluxd0_B
        ('stmag', 3.596e7),
    ))
    def test_from_mag_bandpass(self, unit, efrho0):
        aper = 1 * u.arcsec
        # width = 0.1 um for speed
        bp = synphot.SpectralElement(
            synphot.Box1D, x_0=11.7 * u.um, width=0.1 * u.um)
        eph = dict(rh=1.0 * u.au, delta=1.0 * u.au)
        Tscale = 1.1
        efrho = Efrho.from_mag(5, unit, aper, eph, bandpass=bp,
                               Tscale=Tscale)
        assert np.isclose(efrho.cm, efrho0, rtol=0.001)

    def test_from_mag_fluxd0_bandpass(self):
        # comapre with test_from_mag_bandpass
        aper = 1 * u.arcsec
        # width = 0.1 um for speed
        bp = synphot.SpectralElement(
            synphot.Box1D, x_0=11.7 * u.um, width=0.1 * u.um)
        eph = dict(rh=1.0 * u.au, delta=1.0 * u.au)
        Tscale = 1.1
        fluxd0 = u.Quantity(3631, 'Jy')
        efrho = Efrho.from_mag(5, None, aper, eph, bandpass=bp,
                               fluxd0=fluxd0, Tscale=Tscale)
        assert np.isclose(efrho.cm, 78750, rtol=0.001)

    def test_from_mag_fluxd0_B(self):
        # comapre with test_from_mag_bandpass
        from astropy.modeling.blackbody import blackbody_nu
        aper = 1 * u.arcsec
        eph = dict(rh=1.0 * u.au, delta=1.0 * u.au)
        Tscale = 1.1
        fluxd0 = u.Quantity(3631, 'Jy')
        B = blackbody_nu(11.7 * u.um, 278 * Tscale * u.K)
        efrho = Efrho.from_mag(5, None, aper, eph, B=B, fluxd0=fluxd0)
        assert np.isclose(efrho.cm, 78750, rtol=0.001)<|MERGE_RESOLUTION|>--- conflicted
+++ resolved
@@ -49,8 +49,6 @@
         S = 1707 * u.W / u.m**2 / u.um
         afrho = Afrho.from_fluxd(None, fluxd, aper, eph, S=S)
         assert np.isclose(afrho.cm, 1680, atol=4)
-<<<<<<< HEAD
-=======
 
     def test_from_flam_with_synphot(self):
         wave = 0.55 * u.um
@@ -59,7 +57,6 @@
         eph = dict(rh=1.5 * u.au, delta=1.0 * u.au)
         afrho = Afrho.from_fluxd(wave, fluxd, aper, eph)
         assert np.isclose(afrho.cm, 1000)
->>>>>>> 3eefb0bd
 
     def test_from_fnu(self):
         fluxd = 6.161081515869728 * u.mJy
@@ -70,11 +67,6 @@
         afrho = Afrho.from_fluxd(nu, fluxd, aper, eph, S=S)
         assert np.isclose(afrho.cm, 1000.0)
 
-<<<<<<< HEAD
-=======
-<<<<<<< HEAD
-=======
->>>>>>> 3eefb0bd
     def test_from_filt(self):
         """HST/WFC3 photometry of C/2013 A1 (Siding Spring) (Li et al. 2014).
 
@@ -107,11 +99,7 @@
         ('sdss-r.fits', 12.23, 'STmag', '19.2 arcsec', 34.9,
          {'rh': 1.098 * u.au, 'delta': 0.164 * u.au}, 0.03),
     ))
-<<<<<<< HEAD
-    def test_from_mag(self, filename, mag, unit, rho, afrho0, eph, unc):
-=======
     def test_from_mag_bandpass(self, filename, mag, unit, rho, afrho0, eph, unc):
->>>>>>> 3eefb0bd
         """Magnitude to afrho conversions.
 
         HST/WFC3 photometry of C/2013 A1 (Siding Spring) (Li et
@@ -149,17 +137,9 @@
         rho = u.Quantity(rho)
         fn = os.path.join(os.path.dirname(__file__), 'data', filename)
         bandpass = synphot.SpectralElement.from_file(fn)
-<<<<<<< HEAD
-        afrho = Afrho.from_mag(bandpass, mag, unit, rho, eph)
-        assert np.isclose(afrho.cm, afrho0, rtol=unc)
-
-=======
         afrho = Afrho.from_mag(mag, unit, rho, eph, bandpass=bandpass)
         assert np.isclose(afrho.cm, afrho0, rtol=unc)
 
-<<<<<<< HEAD
->>>>>>> Revise dust tests.
-=======
     def test_from_mag_m_sun(self):
         """Verify Li et al. (2017) Afρ of 252P/LINEAR."""
         eph = {'rh': 1.098 * u.au, 'delta': 0.164 * u.au}
@@ -167,8 +147,6 @@
                                m_sun=-26.93)
         assert np.isclose(afrho.cm, 34.9, rtol=0.005)
 
->>>>>>> Allow arbitrary solar apparent magnitude from user.
->>>>>>> 3eefb0bd
     def test_fluxd(self):
         afrho = Afrho(1000, 'cm')
         aper = 1 * u.arcsec
