--- conflicted
+++ resolved
@@ -183,11 +183,7 @@
                         mag
           str17       float64 float64
     ----------------- ------- -------
-<<<<<<< HEAD
-    1 Ceres (A801 AA)    3.31    0.12
-=======
     1 Ceres (A801 AA)    3.33    0.12
->>>>>>> 22115f02
     >>> m = HG.from_phys(elem)                    # doctest: +REMOTE_DATA
     INFO: Model initialized for 1 Ceres (A801 AA). [sbpy.photometry.core]
     >>>
@@ -377,15 +373,9 @@
         <class 'sbpy.data.phys.Phys'>
         >>> p.table.pprint(max_width=-1)  # doctest: +SKIP
             targetname    diameter  H    G            pv                  A
-<<<<<<< HEAD
                              km    mag              albedo              albedo
         ----------------- -------- ---- ---- ------------------- -------------------
         1 Ceres (A801 AA)    939.4 3.31 0.12 0.09423445077857852 0.03433437637586201
-=======
-                             km    mag
-        ----------------- -------- ---- ---- ------------------- --------------------
-        1 Ceres (A801 AA)    939.4 3.31 0.12 0.07624470768627523 0.027779803126557152
->>>>>>> 22115f02
         """  # noqa: E501
         cols = {}
         if (self.meta is not None) and ('targetname' in self.meta.keys()):
